--- conflicted
+++ resolved
@@ -1767,11 +1767,6 @@
         ),
     ],
 )
-<<<<<<< HEAD
-def test_validate_required_json_shema(desc: str, schema: dict[str, Any], data: dict[str, Any], expected: bool) -> None:
-    result = MistralStreamedResponse._validate_required_json_shema(data, schema)  # pyright: ignore[reportPrivateUsage]
-=======
 def test_validate_required_json_schema(desc: str, schema: dict[str, Any], data: dict[str, Any], expected: bool) -> None:
-    result = MistralStreamStructuredResponse._validate_required_json_schema(data, schema)  # pyright: ignore[reportPrivateUsage]
->>>>>>> 985f5d4c
+    result = MistralStreamedResponse._validate_required_json_schema(data, schema)  # pyright: ignore[reportPrivateUsage]
     assert result == expected, f'{desc} — expected {expected}, got {result}'