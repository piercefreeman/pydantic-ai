from __future__ import annotations as _annotations

import json
<<<<<<< HEAD
from collections.abc import AsyncIterator
from dataclasses import dataclass
=======
from dataclasses import dataclass, field
>>>>>>> 38e5b165
from datetime import timezone
from functools import cached_property
from typing import Any, TypeVar, cast

import pytest
from inline_snapshot import snapshot

from pydantic_ai import Agent, ModelRetry
from pydantic_ai.messages import (
    ArgsDict,
    ModelRequest,
    ModelResponse,
    RetryPromptPart,
    SystemPromptPart,
    TextPart,
    ToolCallPart,
    ToolReturnPart,
    UserPromptPart,
)
from pydantic_ai.result import Usage
from pydantic_ai.settings import ModelSettings

from ..conftest import IsNow, try_import

with try_import() as imports_successful:
<<<<<<< HEAD
    from anthropic import AsyncAnthropic, AsyncStream
=======
    from anthropic import NOT_GIVEN, AsyncAnthropic
>>>>>>> 38e5b165
    from anthropic.types import (
        ContentBlock,
        InputJSONDelta,
        Message as AnthropicMessage,
        MessageDeltaUsage,
        RawContentBlockDeltaEvent,
        RawContentBlockStartEvent,
        RawContentBlockStopEvent,
        RawMessageDeltaEvent,
        RawMessageStartEvent,
        RawMessageStopEvent,
        RawMessageStreamEvent,
        TextBlock,
        ToolUseBlock,
        Usage as AnthropicUsage,
    )
    from anthropic.types.raw_message_delta_event import Delta

    from pydantic_ai.models.anthropic import AnthropicModel

pytestmark = [
    pytest.mark.skipif(not imports_successful(), reason='anthropic not installed'),
    pytest.mark.anyio,
]

# Type variable for generic AsyncStream
T = TypeVar('T')


def test_init():
    m = AnthropicModel('claude-3-5-haiku-latest', api_key='foobar')
    assert m.client.api_key == 'foobar'
    assert m.name() == 'anthropic:claude-3-5-haiku-latest'


if imports_successful():

    class MockAsyncStream(AsyncStream[T]):
        """Mock implementation of AsyncStream for testing."""

        def __init__(self, events: list[list[T]]):
            self.events = events
            self.stream_index = 0

        def __aiter__(self) -> AsyncIterator[T]:
            if self.stream_index >= len(self.events):
                raise StopAsyncIteration

            async def iterator() -> AsyncIterator[T]:
                current_stream = self.events[self.stream_index]
                for event in current_stream:
                    yield event
                self.stream_index += 1

            return iterator()

        async def __anext__(self) -> T:
            return await self._iterator.__anext__()

        async def __aenter__(self) -> MockAsyncStream[T]:
            return self

        async def __aexit__(self, exc_type: Any, exc_val: Any, exc_tb: Any) -> None:
            pass


@dataclass
class MockAnthropic:
    messages_: AnthropicMessage | list[AnthropicMessage] | AsyncStream[RawMessageStreamEvent] | None = None
    index = 0
    chat_completion_kwargs: list[dict[str, Any]] = field(default_factory=list)

    @cached_property
    def messages(self) -> Any:
        return type('Messages', (), {'create': self.messages_create})

    @classmethod
    def create_mock(
        cls, messages_: AnthropicMessage | list[AnthropicMessage] | AsyncStream[RawMessageStreamEvent]
    ) -> AsyncAnthropic:
        return cast(AsyncAnthropic, cls(messages_=messages_))

<<<<<<< HEAD
    async def messages_create(
        self, *_args: Any, stream: bool = False, **_kwargs: Any
    ) -> AnthropicMessage | AsyncStream[RawMessageStreamEvent]:
=======
    async def messages_create(self, *_args: Any, **kwargs: Any) -> AnthropicMessage:
        self.chat_completion_kwargs.append({k: v for k, v in kwargs.items() if v is not NOT_GIVEN})

>>>>>>> 38e5b165
        assert self.messages_ is not None, '`messages` must be provided'
        if isinstance(self.messages_, AsyncStream):
            assert stream, 'stream must be True when using AsyncStream'
            return self.messages_
        if isinstance(self.messages_, list):
            response = self.messages_[self.index]
        else:
            response = self.messages_
        self.index += 1
        return response


def completion_message(content: list[ContentBlock], usage: AnthropicUsage) -> AnthropicMessage:
    return AnthropicMessage(
        id='123',
        content=content,
        model='claude-3-5-haiku-latest',
        role='assistant',
        stop_reason='end_turn',
        type='message',
        usage=usage,
    )


async def test_sync_request_text_response(allow_model_requests: None):
    c = completion_message([TextBlock(text='world', type='text')], AnthropicUsage(input_tokens=5, output_tokens=10))
    mock_client = MockAnthropic.create_mock(c)
    m = AnthropicModel('claude-3-5-haiku-latest', anthropic_client=mock_client)
    agent = Agent(m)

    result = await agent.run('hello')
    assert result.data == 'world'
    assert result.usage() == snapshot(Usage(requests=1, request_tokens=5, response_tokens=10, total_tokens=15))

    # reset the index so we get the same response again
    mock_client.index = 0  # type: ignore

    result = await agent.run('hello', message_history=result.new_messages())
    assert result.data == 'world'
    assert result.usage() == snapshot(Usage(requests=1, request_tokens=5, response_tokens=10, total_tokens=15))
    assert result.all_messages() == snapshot(
        [
            ModelRequest(parts=[UserPromptPart(content='hello', timestamp=IsNow(tz=timezone.utc))]),
            ModelResponse(
                parts=[TextPart(content='world')],
                model_name='claude-3-5-haiku-latest',
                timestamp=IsNow(tz=timezone.utc),
            ),
            ModelRequest(parts=[UserPromptPart(content='hello', timestamp=IsNow(tz=timezone.utc))]),
            ModelResponse(
                parts=[TextPart(content='world')],
                model_name='claude-3-5-haiku-latest',
                timestamp=IsNow(tz=timezone.utc),
            ),
        ]
    )


async def test_async_request_text_response(allow_model_requests: None):
    c = completion_message(
        [TextBlock(text='world', type='text')],
        usage=AnthropicUsage(input_tokens=3, output_tokens=5),
    )
    mock_client = MockAnthropic.create_mock(c)
    m = AnthropicModel('claude-3-5-haiku-latest', anthropic_client=mock_client)
    agent = Agent(m)

    result = await agent.run('hello')
    assert result.data == 'world'
    assert result.usage() == snapshot(Usage(requests=1, request_tokens=3, response_tokens=5, total_tokens=8))


async def test_request_structured_response(allow_model_requests: None):
    c = completion_message(
        [ToolUseBlock(id='123', input={'response': [1, 2, 3]}, name='final_result', type='tool_use')],
        usage=AnthropicUsage(input_tokens=3, output_tokens=5),
    )
    mock_client = MockAnthropic.create_mock(c)
    m = AnthropicModel('claude-3-5-haiku-latest', anthropic_client=mock_client)
    agent = Agent(m, result_type=list[int])

    result = await agent.run('hello')
    assert result.data == [1, 2, 3]
    assert result.all_messages() == snapshot(
        [
            ModelRequest(parts=[UserPromptPart(content='hello', timestamp=IsNow(tz=timezone.utc))]),
            ModelResponse(
                parts=[
                    ToolCallPart(
                        tool_name='final_result',
                        args=ArgsDict(args_dict={'response': [1, 2, 3]}),
                        tool_call_id='123',
                    )
                ],
                model_name='claude-3-5-haiku-latest',
                timestamp=IsNow(tz=timezone.utc),
            ),
            ModelRequest(
                parts=[
                    ToolReturnPart(
                        tool_name='final_result',
                        content='Final result processed.',
                        tool_call_id='123',
                        timestamp=IsNow(tz=timezone.utc),
                    )
                ]
            ),
        ]
    )


async def test_request_tool_call(allow_model_requests: None):
    responses = [
        completion_message(
            [ToolUseBlock(id='1', input={'loc_name': 'San Francisco'}, name='get_location', type='tool_use')],
            usage=AnthropicUsage(input_tokens=2, output_tokens=1),
        ),
        completion_message(
            [ToolUseBlock(id='2', input={'loc_name': 'London'}, name='get_location', type='tool_use')],
            usage=AnthropicUsage(input_tokens=3, output_tokens=2),
        ),
        completion_message(
            [TextBlock(text='final response', type='text')],
            usage=AnthropicUsage(input_tokens=3, output_tokens=5),
        ),
    ]

    mock_client = MockAnthropic.create_mock(responses)
    m = AnthropicModel('claude-3-5-haiku-latest', anthropic_client=mock_client)
    agent = Agent(m, system_prompt='this is the system prompt')

    @agent.tool_plain
    async def get_location(loc_name: str) -> str:
        if loc_name == 'London':
            return json.dumps({'lat': 51, 'lng': 0})
        else:
            raise ModelRetry('Wrong location, please try again')

    result = await agent.run('hello')
    assert result.data == 'final response'
    assert result.all_messages() == snapshot(
        [
            ModelRequest(
                parts=[
                    SystemPromptPart(content='this is the system prompt'),
                    UserPromptPart(content='hello', timestamp=IsNow(tz=timezone.utc)),
                ]
            ),
            ModelResponse(
                parts=[
                    ToolCallPart(
                        tool_name='get_location',
                        args=ArgsDict(args_dict={'loc_name': 'San Francisco'}),
                        tool_call_id='1',
                    )
                ],
                model_name='claude-3-5-haiku-latest',
                timestamp=IsNow(tz=timezone.utc),
            ),
            ModelRequest(
                parts=[
                    RetryPromptPart(
                        content='Wrong location, please try again',
                        tool_name='get_location',
                        tool_call_id='1',
                        timestamp=IsNow(tz=timezone.utc),
                    )
                ]
            ),
            ModelResponse(
                parts=[
                    ToolCallPart(
                        tool_name='get_location',
                        args=ArgsDict(args_dict={'loc_name': 'London'}),
                        tool_call_id='2',
                    )
                ],
                model_name='claude-3-5-haiku-latest',
                timestamp=IsNow(tz=timezone.utc),
            ),
            ModelRequest(
                parts=[
                    ToolReturnPart(
                        tool_name='get_location',
                        content='{"lat": 51, "lng": 0}',
                        tool_call_id='2',
                        timestamp=IsNow(tz=timezone.utc),
                    )
                ]
            ),
            ModelResponse(
                parts=[TextPart(content='final response')],
                model_name='claude-3-5-haiku-latest',
                timestamp=IsNow(tz=timezone.utc),
            ),
        ]
    )


<<<<<<< HEAD
async def test_stream_structured(allow_model_requests: None):
    """Test streaming structured responses with Anthropic's API.

    This test simulates how Anthropic streams tool calls:
    1. Message start
    2. Tool block start with initial data
    3. Tool block delta with additional data
    4. Tool block stop
    5. Update usage
    6. Message stop
    """
    stream: list[RawMessageStreamEvent] = [
        RawMessageStartEvent(
            type='message_start',
            message=AnthropicMessage(
                id='msg_123',
                model='claude-3-5-haiku-latest',
                role='assistant',
                type='message',
                content=[],
                stop_reason=None,
                usage=AnthropicUsage(input_tokens=20, output_tokens=0),
            ),
        ),
        # Start tool block with initial data
        RawContentBlockStartEvent(
            type='content_block_start',
            index=0,
            content_block=ToolUseBlock(type='tool_use', id='tool_1', name='my_tool', input={'first': 'One'}),
        ),
        # Add more data through an incomplete JSON delta
        RawContentBlockDeltaEvent(
            type='content_block_delta',
            index=0,
            delta=InputJSONDelta(type='input_json_delta', partial_json='{"second":'),
        ),
        RawContentBlockDeltaEvent(
            type='content_block_delta',
            index=0,
            delta=InputJSONDelta(type='input_json_delta', partial_json='"Two"}'),
        ),
        # Mark tool block as complete
        RawContentBlockStopEvent(type='content_block_stop', index=0),
        # Update the top-level message with usage
        RawMessageDeltaEvent(
            type='message_delta',
            delta=Delta(
                stop_reason='end_turn',
            ),
            usage=MessageDeltaUsage(
                output_tokens=5,
            ),
        ),
        # Mark message as complete
        RawMessageStopEvent(type='message_stop'),
    ]

    done_stream: list[RawMessageStreamEvent] = [
        RawMessageStartEvent(
            type='message_start',
            message=AnthropicMessage(
                id='msg_123',
                model='claude-3-5-haiku-latest',
                role='assistant',
                type='message',
                content=[],
                stop_reason=None,
                usage=AnthropicUsage(input_tokens=0, output_tokens=0),
            ),
        ),
        # Text block with final data
        RawContentBlockStartEvent(
            type='content_block_start',
            index=0,
            content_block=TextBlock(type='text', text='FINAL_PAYLOAD'),
        ),
        RawContentBlockStopEvent(type='content_block_stop', index=0),
        RawMessageStopEvent(type='message_stop'),
    ]

    mock_client = MockAnthropic.create_mock(MockAsyncStream([stream, done_stream]))
    m = AnthropicModel('claude-3-5-haiku-latest', anthropic_client=mock_client)
    agent = Agent(m)

    tool_called = False

    @agent.tool_plain
    async def my_tool(first: str, second: str) -> int:
        nonlocal tool_called
        tool_called = True
        return len(first) + len(second)

    async with agent.run_stream('') as result:
        assert not result.is_complete
        chunks = [c async for c in result.stream(debounce_by=None)]

        # The tool output doesn't echo any content to the stream, so we only get the final payload once when
        # the block starts and once when it ends.
        assert chunks == snapshot(
            [
                'FINAL_PAYLOAD',
                'FINAL_PAYLOAD',
            ]
        )
        assert result.is_complete
        assert result.usage() == snapshot(Usage(requests=2, request_tokens=20, response_tokens=5, total_tokens=25))
        assert tool_called
=======
def get_mock_chat_completion_kwargs(async_anthropic: AsyncAnthropic) -> list[dict[str, Any]]:
    if isinstance(async_anthropic, MockAnthropic):
        return async_anthropic.chat_completion_kwargs
    else:  # pragma: no cover
        raise RuntimeError('Not a MockOpenAI instance')


@pytest.mark.parametrize('parallel_tool_calls', [True, False])
async def test_parallel_tool_calls(allow_model_requests: None, parallel_tool_calls: bool) -> None:
    responses = [
        completion_message(
            [ToolUseBlock(id='1', input={'loc_name': 'San Francisco'}, name='get_location', type='tool_use')],
            usage=AnthropicUsage(input_tokens=2, output_tokens=1),
        ),
        completion_message(
            [TextBlock(text='final response', type='text')],
            usage=AnthropicUsage(input_tokens=3, output_tokens=5),
        ),
    ]

    mock_client = MockAnthropic.create_mock(responses)
    m = AnthropicModel('claude-3-5-haiku-latest', anthropic_client=mock_client)
    agent = Agent(m, model_settings=ModelSettings(parallel_tool_calls=parallel_tool_calls))

    @agent.tool_plain
    async def get_location(loc_name: str) -> str:
        if loc_name == 'London':
            return json.dumps({'lat': 51, 'lng': 0})
        else:
            raise ModelRetry('Wrong location, please try again')

    await agent.run('hello')
    assert get_mock_chat_completion_kwargs(mock_client)[0]['tool_choice']['disable_parallel_tool_use'] == (
        not parallel_tool_calls
    )
>>>>>>> 38e5b165
<|MERGE_RESOLUTION|>--- conflicted
+++ resolved
@@ -1,12 +1,8 @@
 from __future__ import annotations as _annotations
 
 import json
-<<<<<<< HEAD
 from collections.abc import AsyncIterator
-from dataclasses import dataclass
-=======
 from dataclasses import dataclass, field
->>>>>>> 38e5b165
 from datetime import timezone
 from functools import cached_property
 from typing import Any, TypeVar, cast
@@ -32,11 +28,7 @@
 from ..conftest import IsNow, try_import
 
 with try_import() as imports_successful:
-<<<<<<< HEAD
-    from anthropic import AsyncAnthropic, AsyncStream
-=======
-    from anthropic import NOT_GIVEN, AsyncAnthropic
->>>>>>> 38e5b165
+    from anthropic import NOT_GIVEN, AsyncAnthropic, AsyncStream
     from anthropic.types import (
         ContentBlock,
         InputJSONDelta,
@@ -119,15 +111,11 @@
     ) -> AsyncAnthropic:
         return cast(AsyncAnthropic, cls(messages_=messages_))
 
-<<<<<<< HEAD
     async def messages_create(
-        self, *_args: Any, stream: bool = False, **_kwargs: Any
+        self, *_args: Any, stream: bool = False, **kwargs: Any
     ) -> AnthropicMessage | AsyncStream[RawMessageStreamEvent]:
-=======
-    async def messages_create(self, *_args: Any, **kwargs: Any) -> AnthropicMessage:
         self.chat_completion_kwargs.append({k: v for k, v in kwargs.items() if v is not NOT_GIVEN})
 
->>>>>>> 38e5b165
         assert self.messages_ is not None, '`messages` must be provided'
         if isinstance(self.messages_, AsyncStream):
             assert stream, 'stream must be True when using AsyncStream'
@@ -327,7 +315,43 @@
     )
 
 
-<<<<<<< HEAD
+def get_mock_chat_completion_kwargs(async_anthropic: AsyncAnthropic) -> list[dict[str, Any]]:
+    if isinstance(async_anthropic, MockAnthropic):
+        return async_anthropic.chat_completion_kwargs
+    else:  # pragma: no cover
+        raise RuntimeError('Not a MockOpenAI instance')
+
+
+@pytest.mark.parametrize('parallel_tool_calls', [True, False])
+async def test_parallel_tool_calls(allow_model_requests: None, parallel_tool_calls: bool) -> None:
+    responses = [
+        completion_message(
+            [ToolUseBlock(id='1', input={'loc_name': 'San Francisco'}, name='get_location', type='tool_use')],
+            usage=AnthropicUsage(input_tokens=2, output_tokens=1),
+        ),
+        completion_message(
+            [TextBlock(text='final response', type='text')],
+            usage=AnthropicUsage(input_tokens=3, output_tokens=5),
+        ),
+    ]
+
+    mock_client = MockAnthropic.create_mock(responses)
+    m = AnthropicModel('claude-3-5-haiku-latest', anthropic_client=mock_client)
+    agent = Agent(m, model_settings=ModelSettings(parallel_tool_calls=parallel_tool_calls))
+
+    @agent.tool_plain
+    async def get_location(loc_name: str) -> str:
+        if loc_name == 'London':
+            return json.dumps({'lat': 51, 'lng': 0})
+        else:
+            raise ModelRetry('Wrong location, please try again')
+
+    await agent.run('hello')
+    assert get_mock_chat_completion_kwargs(mock_client)[0]['tool_choice']['disable_parallel_tool_use'] == (
+        not parallel_tool_calls
+    )
+
+
 async def test_stream_structured(allow_model_requests: None):
     """Test streaming structured responses with Anthropic's API.
 
@@ -434,41 +458,4 @@
         )
         assert result.is_complete
         assert result.usage() == snapshot(Usage(requests=2, request_tokens=20, response_tokens=5, total_tokens=25))
-        assert tool_called
-=======
-def get_mock_chat_completion_kwargs(async_anthropic: AsyncAnthropic) -> list[dict[str, Any]]:
-    if isinstance(async_anthropic, MockAnthropic):
-        return async_anthropic.chat_completion_kwargs
-    else:  # pragma: no cover
-        raise RuntimeError('Not a MockOpenAI instance')
-
-
-@pytest.mark.parametrize('parallel_tool_calls', [True, False])
-async def test_parallel_tool_calls(allow_model_requests: None, parallel_tool_calls: bool) -> None:
-    responses = [
-        completion_message(
-            [ToolUseBlock(id='1', input={'loc_name': 'San Francisco'}, name='get_location', type='tool_use')],
-            usage=AnthropicUsage(input_tokens=2, output_tokens=1),
-        ),
-        completion_message(
-            [TextBlock(text='final response', type='text')],
-            usage=AnthropicUsage(input_tokens=3, output_tokens=5),
-        ),
-    ]
-
-    mock_client = MockAnthropic.create_mock(responses)
-    m = AnthropicModel('claude-3-5-haiku-latest', anthropic_client=mock_client)
-    agent = Agent(m, model_settings=ModelSettings(parallel_tool_calls=parallel_tool_calls))
-
-    @agent.tool_plain
-    async def get_location(loc_name: str) -> str:
-        if loc_name == 'London':
-            return json.dumps({'lat': 51, 'lng': 0})
-        else:
-            raise ModelRetry('Wrong location, please try again')
-
-    await agent.run('hello')
-    assert get_mock_chat_completion_kwargs(mock_client)[0]['tool_choice']['disable_parallel_tool_use'] == (
-        not parallel_tool_calls
-    )
->>>>>>> 38e5b165
+        assert tool_called