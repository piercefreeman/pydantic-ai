# pyright: reportPrivateUsage=false
from __future__ import annotations as _annotations

import datetime
import json
from collections.abc import AsyncIterator, Callable, Sequence
from dataclasses import dataclass
from datetime import timezone

import httpx
import pytest
from inline_snapshot import snapshot
from pydantic import BaseModel, Field
from typing_extensions import Literal, TypeAlias

from pydantic_ai import Agent, ModelRetry, UnexpectedModelBehavior, UserError
from pydantic_ai.messages import (
    ArgsDict,
    ModelRequest,
    ModelResponse,
    RetryPromptPart,
    SystemPromptPart,
    TextPart,
    ToolCallPart,
    ToolReturnPart,
    UserPromptPart,
)
from pydantic_ai.models.gemini import (
    ApiKeyAuth,
    GeminiModel,
    _content_model_response,
    _function_call_part_from_call,
    _gemini_response_ta,
    _gemini_streamed_response_ta,
    _GeminiCandidates,
    _GeminiContent,
    _GeminiFunction,
    _GeminiFunctionCallingConfig,
    _GeminiResponse,
    _GeminiTextPart,
    _GeminiToolConfig,
    _GeminiTools,
    _GeminiUsageMetaData,
)
from pydantic_ai.result import Usage
from pydantic_ai.tools import ToolDefinition

from ..conftest import ClientWithHandler, IsNow, TestEnv

pytestmark = pytest.mark.anyio


def test_api_key_arg(env: TestEnv):
    env.set('GEMINI_API_KEY', 'via-env-var')
    m = GeminiModel('gemini-1.5-flash', api_key='via-arg')
    assert isinstance(m.auth, ApiKeyAuth)
    assert m.auth.api_key == 'via-arg'


def test_api_key_env_var(env: TestEnv):
    env.set('GEMINI_API_KEY', 'via-env-var')
    m = GeminiModel('gemini-1.5-flash')
    assert isinstance(m.auth, ApiKeyAuth)
    assert m.auth.api_key == 'via-env-var'


def test_api_key_not_set(env: TestEnv):
    env.remove('GEMINI_API_KEY')
    with pytest.raises(UserError, match='API key must be provided or set in the GEMINI_API_KEY environment variable'):
        GeminiModel('gemini-1.5-flash')


def test_api_key_empty(env: TestEnv):
    env.set('GEMINI_API_KEY', '')
    with pytest.raises(UserError, match='API key must be provided or set in the GEMINI_API_KEY environment variable'):
        GeminiModel('gemini-1.5-flash')


async def test_agent_model_simple(allow_model_requests: None):
    m = GeminiModel('gemini-1.5-flash', api_key='via-arg')
    agent_model = await m.agent_model(function_tools=[], allow_text_result=True, result_tools=[])
    assert isinstance(agent_model.http_client, httpx.AsyncClient)
    assert agent_model.model_name == 'gemini-1.5-flash'
    assert isinstance(agent_model.auth, ApiKeyAuth)
    assert agent_model.auth.api_key == 'via-arg'
    assert agent_model.tools is None
    assert agent_model.tool_config is None


async def test_agent_model_tools(allow_model_requests: None):
    m = GeminiModel('gemini-1.5-flash', api_key='via-arg')
    tools = [
        ToolDefinition(
            'foo',
            'This is foo',
            {'type': 'object', 'title': 'Foo', 'properties': {'bar': {'type': 'number', 'title': 'Bar'}}},
        ),
        ToolDefinition(
            'apple',
            'This is apple',
            {
                'type': 'object',
                'properties': {
                    'banana': {'type': 'array', 'title': 'Banana', 'items': {'type': 'number', 'title': 'Bar'}}
                },
            },
        ),
    ]
    result_tool = ToolDefinition(
        'result',
        'This is the tool for the final Result',
        {'type': 'object', 'title': 'Result', 'properties': {'spam': {'type': 'number'}}, 'required': ['spam']},
    )
    agent_model = await m.agent_model(function_tools=tools, allow_text_result=True, result_tools=[result_tool])
    assert agent_model.tools == snapshot(
        _GeminiTools(
            function_declarations=[
                _GeminiFunction(
                    name='foo',
                    description='This is foo',
                    parameters={'type': 'object', 'properties': {'bar': {'type': 'number'}}},
                ),
                _GeminiFunction(
                    name='apple',
                    description='This is apple',
                    parameters={
                        'type': 'object',
                        'properties': {'banana': {'type': 'array', 'items': {'type': 'number'}}},
                    },
                ),
                _GeminiFunction(
                    name='result',
                    description='This is the tool for the final Result',
                    parameters={
                        'type': 'object',
                        'properties': {'spam': {'type': 'number'}},
                        'required': ['spam'],
                    },
                ),
            ]
        )
    )
    assert agent_model.tool_config is None


async def test_require_response_tool(allow_model_requests: None):
    m = GeminiModel('gemini-1.5-flash', api_key='via-arg')
    result_tool = ToolDefinition(
        'result',
        'This is the tool for the final Result',
        {'type': 'object', 'title': 'Result', 'properties': {'spam': {'type': 'number'}}},
    )
    agent_model = await m.agent_model(function_tools=[], allow_text_result=False, result_tools=[result_tool])
    assert agent_model.tools == snapshot(
        _GeminiTools(
            function_declarations=[
                _GeminiFunction(
                    name='result',
                    description='This is the tool for the final Result',
                    parameters={
                        'type': 'object',
                        'properties': {'spam': {'type': 'number'}},
                    },
                ),
            ]
        )
    )
    assert agent_model.tool_config == snapshot(
        _GeminiToolConfig(
            function_calling_config=_GeminiFunctionCallingConfig(mode='ANY', allowed_function_names=['result'])
        )
    )


async def test_json_def_replaced(allow_model_requests: None):
    class Location(BaseModel):
        lat: float
        lng: float = 1.1

    class Locations(BaseModel):
        locations: list[Location]

    json_schema = Locations.model_json_schema()
    assert json_schema == snapshot(
        {
            '$defs': {
                'Location': {
                    'properties': {
                        'lat': {'title': 'Lat', 'type': 'number'},
                        'lng': {'default': 1.1, 'title': 'Lng', 'type': 'number'},
                    },
                    'required': ['lat'],
                    'title': 'Location',
                    'type': 'object',
                }
            },
            'properties': {'locations': {'items': {'$ref': '#/$defs/Location'}, 'title': 'Locations', 'type': 'array'}},
            'required': ['locations'],
            'title': 'Locations',
            'type': 'object',
        }
    )

    m = GeminiModel('gemini-1.5-flash', api_key='via-arg')
    result_tool = ToolDefinition(
        'result',
        'This is the tool for the final Result',
        json_schema,
    )
    agent_model = await m.agent_model(function_tools=[], allow_text_result=True, result_tools=[result_tool])
    assert agent_model.tools == snapshot(
        _GeminiTools(
            function_declarations=[
                _GeminiFunction(
                    name='result',
                    description='This is the tool for the final Result',
                    parameters={
                        'properties': {
                            'locations': {
                                'items': {
                                    'properties': {
                                        'lat': {'type': 'number'},
                                        'lng': {'type': 'number'},
                                    },
                                    'required': ['lat'],
                                    'type': 'object',
                                },
                                'type': 'array',
                            }
                        },
                        'required': ['locations'],
                        'type': 'object',
                    },
                )
            ]
        )
    )


async def test_json_def_replaced_any_of(allow_model_requests: None):
    class Location(BaseModel):
        lat: float
        lng: float

    class Locations(BaseModel):
        op_location: Location | None = None

    json_schema = Locations.model_json_schema()

    m = GeminiModel('gemini-1.5-flash', api_key='via-arg')
    result_tool = ToolDefinition(
        'result',
        'This is the tool for the final Result',
        json_schema,
    )
    agent_model = await m.agent_model(function_tools=[], allow_text_result=True, result_tools=[result_tool])
    assert agent_model.tools == snapshot(
        _GeminiTools(
            function_declarations=[
                _GeminiFunction(
                    name='result',
                    description='This is the tool for the final Result',
                    parameters={
                        'properties': {
                            'op_location': {
                                'properties': {
                                    'lat': {'type': 'number'},
                                    'lng': {'type': 'number'},
                                },
                                'required': ['lat', 'lng'],
                                'nullable': True,
                                'type': 'object',
                            }
                        },
                        'type': 'object',
                    },
                )
            ]
        )
    )


async def test_json_def_recursive(allow_model_requests: None):
    class Location(BaseModel):
        lat: float
        lng: float
        nested_locations: list[Location]

    json_schema = Location.model_json_schema()
    assert json_schema == snapshot(
        {
            '$defs': {
                'Location': {
                    'properties': {
                        'lat': {'title': 'Lat', 'type': 'number'},
                        'lng': {'title': 'Lng', 'type': 'number'},
                        'nested_locations': {
                            'items': {'$ref': '#/$defs/Location'},
                            'title': 'Nested Locations',
                            'type': 'array',
                        },
                    },
                    'required': ['lat', 'lng', 'nested_locations'],
                    'title': 'Location',
                    'type': 'object',
                }
            },
            '$ref': '#/$defs/Location',
        }
    )

    m = GeminiModel('gemini-1.5-flash', api_key='via-arg')
    result_tool = ToolDefinition(
        'result',
        'This is the tool for the final Result',
        json_schema,
    )
    with pytest.raises(UserError, match=r'Recursive `\$ref`s in JSON Schema are not supported by Gemini'):
        await m.agent_model(function_tools=[], allow_text_result=True, result_tools=[result_tool])


async def test_json_def_date(allow_model_requests: None):
    class FormattedStringFields(BaseModel):
        d: datetime.date
        dt: datetime.datetime
        t: datetime.time = Field(description='')
        td: datetime.timedelta = Field(description='my timedelta')

    json_schema = FormattedStringFields.model_json_schema()
    assert json_schema == snapshot(
        {
            'properties': {
                'd': {'format': 'date', 'title': 'D', 'type': 'string'},
                'dt': {'format': 'date-time', 'title': 'Dt', 'type': 'string'},
                't': {'format': 'time', 'title': 'T', 'type': 'string', 'description': ''},
                'td': {'format': 'duration', 'title': 'Td', 'type': 'string', 'description': 'my timedelta'},
            },
            'required': ['d', 'dt', 't', 'td'],
            'title': 'FormattedStringFields',
            'type': 'object',
        }
    )

    m = GeminiModel('gemini-1.5-flash', api_key='via-arg')
    result_tool = ToolDefinition(
        'result',
        'This is the tool for the final Result',
        json_schema,
    )
    agent_model = await m.agent_model(function_tools=[], allow_text_result=True, result_tools=[result_tool])
    assert agent_model.tools == snapshot(
        _GeminiTools(
            function_declarations=[
                _GeminiFunction(
                    description='This is the tool for the final ' 'Result',
                    name='result',
                    parameters={
                        'properties': {
                            'd': {'description': 'Format: date', 'type': 'string'},
                            'dt': {'description': 'Format: date-time', 'type': 'string'},
                            't': {'description': 'Format: time', 'type': 'string'},
                            'td': {'description': 'my timedelta (format: duration)', 'type': 'string'},
                        },
                        'required': ['d', 'dt', 't', 'td'],
                        'type': 'object',
                    },
                )
            ]
        )
    )


@dataclass
class AsyncByteStreamList(httpx.AsyncByteStream):
    data: list[bytes]

    async def __aiter__(self) -> AsyncIterator[bytes]:
        for chunk in self.data:
            yield chunk


ResOrList: TypeAlias = '_GeminiResponse | httpx.AsyncByteStream | Sequence[_GeminiResponse | httpx.AsyncByteStream]'
GetGeminiClient: TypeAlias = 'Callable[[ResOrList], httpx.AsyncClient]'


@pytest.fixture
async def get_gemini_client(
    client_with_handler: ClientWithHandler, env: TestEnv, allow_model_requests: None
) -> GetGeminiClient:
    env.set('GEMINI_API_KEY', 'via-env-var')

    def create_client(response_or_list: ResOrList) -> httpx.AsyncClient:
        index = 0

        def handler(request: httpx.Request) -> httpx.Response:
            nonlocal index

            ua = request.headers.get('User-Agent')
            assert isinstance(ua, str) and ua.startswith('pydantic-ai')

            if isinstance(response_or_list, Sequence):
                response = response_or_list[index]
                index += 1
            else:
                response = response_or_list

            if isinstance(response, httpx.AsyncByteStream):
                content: bytes | None = None
                stream: httpx.AsyncByteStream | None = response
            else:
                content = _gemini_response_ta.dump_json(response, by_alias=True)
                stream = None

            return httpx.Response(
                200,
                content=content,
                stream=stream,
                headers={'Content-Type': 'application/json'},
            )

        return client_with_handler(handler)

    return create_client


def gemini_response(content: _GeminiContent, finish_reason: Literal['STOP'] | None = 'STOP') -> _GeminiResponse:
    candidate = _GeminiCandidates(content=content, index=0, safety_ratings=[])
    if finish_reason:  # pragma: no cover
        candidate['finish_reason'] = finish_reason
    return _GeminiResponse(candidates=[candidate], usage_metadata=example_usage())


def example_usage() -> _GeminiUsageMetaData:
    return _GeminiUsageMetaData(prompt_token_count=1, candidates_token_count=2, total_token_count=3)


async def test_text_success(get_gemini_client: GetGeminiClient):
    response = gemini_response(_content_model_response(ModelResponse.from_text('Hello world')))
    gemini_client = get_gemini_client(response)
    m = GeminiModel('gemini-1.5-flash', http_client=gemini_client)
    agent = Agent(m)

    result = await agent.run('Hello')
    assert result.data == 'Hello world'
    assert result.all_messages() == snapshot(
        [
            ModelRequest(parts=[UserPromptPart(content='Hello', timestamp=IsNow(tz=timezone.utc))]),
            ModelResponse.from_text(content='Hello world', timestamp=IsNow(tz=timezone.utc)),
        ]
    )
    assert result.usage() == snapshot(Usage(requests=1, request_tokens=1, response_tokens=2, total_tokens=3))

    result = await agent.run('Hello', message_history=result.new_messages())
    assert result.data == 'Hello world'
    assert result.all_messages() == snapshot(
        [
            ModelRequest(parts=[UserPromptPart(content='Hello', timestamp=IsNow(tz=timezone.utc))]),
            ModelResponse.from_text(content='Hello world', timestamp=IsNow(tz=timezone.utc)),
            ModelRequest(parts=[UserPromptPart(content='Hello', timestamp=IsNow(tz=timezone.utc))]),
            ModelResponse.from_text(content='Hello world', timestamp=IsNow(tz=timezone.utc)),
        ]
    )


async def test_request_structured_response(get_gemini_client: GetGeminiClient):
    response = gemini_response(
        _content_model_response(
            ModelResponse(parts=[ToolCallPart.from_raw_args('final_result', {'response': [1, 2, 123]})])
        )
    )
    gemini_client = get_gemini_client(response)
    m = GeminiModel('gemini-1.5-flash', http_client=gemini_client)
    agent = Agent(m, result_type=list[int])

    result = await agent.run('Hello')
    assert result.data == [1, 2, 123]
    assert result.all_messages() == snapshot(
        [
            ModelRequest(parts=[UserPromptPart(content='Hello', timestamp=IsNow(tz=timezone.utc))]),
            ModelResponse(
                parts=[
                    ToolCallPart(
                        tool_name='final_result',
                        args=ArgsDict(args_dict={'response': [1, 2, 123]}),
                    )
                ],
                timestamp=IsNow(tz=timezone.utc),
            ),
            ModelRequest(
                parts=[
                    ToolReturnPart(
                        tool_name='final_result', content='Final result processed.', timestamp=IsNow(tz=timezone.utc)
                    )
                ]
            ),
        ]
    )


async def test_request_tool_call(get_gemini_client: GetGeminiClient):
    responses = [
        gemini_response(
            _content_model_response(
                ModelResponse(parts=[ToolCallPart.from_raw_args('get_location', {'loc_name': 'San Fransisco'})])
            )
        ),
        gemini_response(
            _content_model_response(
                ModelResponse(
                    parts=[
                        ToolCallPart.from_raw_args('get_location', {'loc_name': 'London'}),
                        ToolCallPart.from_raw_args('get_location', {'loc_name': 'New York'}),
                    ]
                )
            )
        ),
        gemini_response(_content_model_response(ModelResponse.from_text('final response'))),
    ]
    gemini_client = get_gemini_client(responses)
    m = GeminiModel('gemini-1.5-flash', http_client=gemini_client)
    agent = Agent(m, system_prompt='this is the system prompt')

    @agent.tool_plain
    async def get_location(loc_name: str) -> str:
        if loc_name == 'London':
            return json.dumps({'lat': 51, 'lng': 0})
        elif loc_name == 'New York':
            return json.dumps({'lat': 41, 'lng': -74})
        else:
            raise ModelRetry('Wrong location, please try again')

    result = await agent.run('Hello')
    assert result.data == 'final response'
    assert result.all_messages() == snapshot(
        [
            ModelRequest(
                parts=[
                    SystemPromptPart(content='this is the system prompt'),
                    UserPromptPart(content='Hello', timestamp=IsNow(tz=timezone.utc)),
                ]
            ),
            ModelResponse(
                parts=[
                    ToolCallPart(
                        tool_name='get_location',
                        args=ArgsDict(args_dict={'loc_name': 'San Fransisco'}),
                    )
                ],
                timestamp=IsNow(tz=timezone.utc),
            ),
            ModelRequest(
                parts=[
                    RetryPromptPart(
                        content='Wrong location, please try again',
                        tool_name='get_location',
                        timestamp=IsNow(tz=timezone.utc),
                    )
                ]
            ),
            ModelResponse(
                parts=[
                    ToolCallPart(
                        tool_name='get_location',
                        args=ArgsDict(args_dict={'loc_name': 'London'}),
                    ),
                    ToolCallPart(
                        tool_name='get_location',
                        args=ArgsDict(args_dict={'loc_name': 'New York'}),
                    ),
                ],
                timestamp=IsNow(tz=timezone.utc),
            ),
            ModelRequest(
                parts=[
                    ToolReturnPart(
                        tool_name='get_location', content='{"lat": 51, "lng": 0}', timestamp=IsNow(tz=timezone.utc)
                    ),
                    ToolReturnPart(
                        tool_name='get_location', content='{"lat": 41, "lng": -74}', timestamp=IsNow(tz=timezone.utc)
                    ),
                ]
            ),
            ModelResponse.from_text(content='final response', timestamp=IsNow(tz=timezone.utc)),
        ]
    )
    assert result.usage() == snapshot(Usage(requests=3, request_tokens=3, response_tokens=6, total_tokens=9))


async def test_unexpected_response(client_with_handler: ClientWithHandler, env: TestEnv, allow_model_requests: None):
    env.set('GEMINI_API_KEY', 'via-env-var')

    def handler(_: httpx.Request):
        return httpx.Response(401, content='invalid request')

    gemini_client = client_with_handler(handler)
    m = GeminiModel('gemini-1.5-flash', http_client=gemini_client)
    agent = Agent(m, system_prompt='this is the system prompt')

    with pytest.raises(UnexpectedModelBehavior) as exc_info:
        await agent.run('Hello')

    assert str(exc_info.value) == snapshot('Unexpected response from gemini 401, body:\ninvalid request')


async def test_stream_text(get_gemini_client: GetGeminiClient):
    responses = [
        gemini_response(_content_model_response(ModelResponse.from_text('Hello '))),
        gemini_response(_content_model_response(ModelResponse.from_text('world'))),
    ]
    json_data = _gemini_streamed_response_ta.dump_json(responses, by_alias=True)
    stream = AsyncByteStreamList([json_data[:100], json_data[100:200], json_data[200:]])
    gemini_client = get_gemini_client(stream)
    m = GeminiModel('gemini-1.5-flash', http_client=gemini_client)
    agent = Agent(m)

    async with agent.run_stream('Hello') as result:
        chunks = [chunk async for chunk in result.stream(debounce_by=None)]
        assert chunks == snapshot(
            [
                'Hello ',
                'Hello world',
                # This last value is repeated due to the debounce_by=None combined with the need to emit
                # a final empty chunk to signal the end of the stream
                'Hello world',
            ]
        )
    assert result.usage() == snapshot(Usage(requests=1, request_tokens=2, response_tokens=4, total_tokens=6))

    async with agent.run_stream('Hello') as result:
        chunks = [chunk async for chunk in result.stream_text(delta=True, debounce_by=None)]
        assert chunks == snapshot(['Hello ', 'world'])
    assert result.usage() == snapshot(Usage(requests=1, request_tokens=2, response_tokens=4, total_tokens=6))


async def test_stream_text_no_data(get_gemini_client: GetGeminiClient):
    responses = [_GeminiResponse(candidates=[], usage_metadata=example_usage())]
    json_data = _gemini_streamed_response_ta.dump_json(responses, by_alias=True)
    stream = AsyncByteStreamList([json_data[:100], json_data[100:200], json_data[200:]])
    gemini_client = get_gemini_client(stream)
    m = GeminiModel('gemini-1.5-flash', http_client=gemini_client)
    agent = Agent(m)
    with pytest.raises(UnexpectedModelBehavior, match='Streamed response ended without con'):
        async with agent.run_stream('Hello'):
            pass


async def test_stream_structured(get_gemini_client: GetGeminiClient):
    responses = [
        gemini_response(
            _content_model_response(
                ModelResponse(parts=[ToolCallPart.from_raw_args('final_result', {'response': [1, 2]})])
            ),
        ),
    ]
    json_data = _gemini_streamed_response_ta.dump_json(responses, by_alias=True)
    stream = AsyncByteStreamList([json_data[:100], json_data[100:200], json_data[200:]])
    gemini_client = get_gemini_client(stream)
    model = GeminiModel('gemini-1.5-flash', http_client=gemini_client)
    agent = Agent(model, result_type=tuple[int, int])

    async with agent.run_stream('Hello') as result:
        chunks = [chunk async for chunk in result.stream(debounce_by=None)]
        assert chunks == snapshot([(1, 2), (1, 2)])
    assert result.usage() == snapshot(Usage(requests=1, request_tokens=1, response_tokens=2, total_tokens=3))


async def test_stream_structured_tool_calls(get_gemini_client: GetGeminiClient):
    first_responses = [
        gemini_response(
            _content_model_response(ModelResponse(parts=[ToolCallPart.from_raw_args('foo', {'x': 'a'})])),
        ),
        gemini_response(
            _content_model_response(ModelResponse(parts=[ToolCallPart.from_raw_args('bar', {'y': 'b'})])),
        ),
    ]
    d1 = _gemini_streamed_response_ta.dump_json(first_responses, by_alias=True)
    first_stream = AsyncByteStreamList([d1[:100], d1[100:200], d1[200:300], d1[300:]])

    second_responses = [
        gemini_response(
            _content_model_response(
                ModelResponse(parts=[ToolCallPart.from_raw_args('final_result', {'response': [1, 2]})])
            ),
        ),
    ]
    d2 = _gemini_streamed_response_ta.dump_json(second_responses, by_alias=True)
    second_stream = AsyncByteStreamList([d2[:100], d2[100:]])

    gemini_client = get_gemini_client([first_stream, second_stream])
    model = GeminiModel('gemini-1.5-flash', http_client=gemini_client)
    agent = Agent(model, result_type=tuple[int, int])
    tool_calls: list[str] = []

    @agent.tool_plain
    async def foo(x: str) -> str:
        tool_calls.append(f'foo({x=!r})')
        return x

    @agent.tool_plain
    async def bar(y: str) -> str:
        tool_calls.append(f'bar({y=!r})')
        return y

    async with agent.run_stream('Hello') as result:
        response = await result.get_data()
        assert response == snapshot((1, 2))
    assert result.usage() == snapshot(Usage(requests=2, request_tokens=3, response_tokens=6, total_tokens=9))
    assert result.all_messages() == snapshot(
        [
            ModelRequest(parts=[UserPromptPart(content='Hello', timestamp=IsNow(tz=timezone.utc))]),
            ModelResponse(
                parts=[
                    ToolCallPart(tool_name='foo', args=ArgsDict(args_dict={'x': 'a'})),
                    ToolCallPart(tool_name='bar', args=ArgsDict(args_dict={'y': 'b'})),
                ],
                timestamp=IsNow(tz=timezone.utc),
            ),
            ModelRequest(
                parts=[
                    ToolReturnPart(tool_name='foo', content='a', timestamp=IsNow(tz=timezone.utc)),
                    ToolReturnPart(tool_name='bar', content='b', timestamp=IsNow(tz=timezone.utc)),
                ]
            ),
            ModelResponse(
                parts=[
                    ToolCallPart(
                        tool_name='final_result',
                        args=ArgsDict(args_dict={'response': [1, 2]}),
                    )
                ],
                timestamp=IsNow(tz=timezone.utc),
            ),
            ModelRequest(
                parts=[
                    ToolReturnPart(
                        tool_name='final_result', content='Final result processed.', timestamp=IsNow(tz=timezone.utc)
                    )
                ]
            ),
        ]
    )
    assert tool_calls == snapshot(["foo(x='a')", "bar(y='b')"])


# TODO: Is this test still necessary now that heterogeneous streaming is allowed?
async def test_stream_text_heterogeneous(get_gemini_client: GetGeminiClient):
    responses = [
        gemini_response(_content_model_response(ModelResponse.from_text('Hello '))),
        gemini_response(
            _GeminiContent(
                role='model',
                parts=[
                    _GeminiTextPart(text='foo'),
                    _function_call_part_from_call(
                        ToolCallPart(
                            tool_name='get_location',
                            args=ArgsDict(args_dict={'loc_name': 'San Fransisco'}),
                        )
                    ),
                ],
            )
        ),
    ]
    json_data = _gemini_streamed_response_ta.dump_json(responses, by_alias=True)
    stream = AsyncByteStreamList([json_data[:100], json_data[100:200], json_data[200:]])
    gemini_client = get_gemini_client(stream)
    m = GeminiModel('gemini-1.5-flash', http_client=gemini_client)
    agent = Agent(m)

    async with agent.run_stream('Hello') as result:
<<<<<<< HEAD
        # msg = 'Streamed response with unexpected content, expected all parts to be text'
        # with pytest.raises(UnexpectedModelBehavior, match=msg):
        await result.get_data()
=======
        data = await result.get_data()

    assert data == 'Hello foo'
>>>>>>> b6eee347


async def test_empty_text_ignored():
    content = _content_model_response(
        ModelResponse(
            parts=[
                ToolCallPart.from_raw_args('final_result', {'response': [1, 2, 123]}),
                TextPart(content='xxx'),
            ]
        )
    )
    # text included
    assert content == snapshot(
        {
            'role': 'model',
            'parts': [
                {'function_call': {'name': 'final_result', 'args': {'response': [1, 2, 123]}}},
                {'text': 'xxx'},
            ],
        }
    )

    content = _content_model_response(
        ModelResponse(
            parts=[
                ToolCallPart.from_raw_args('final_result', {'response': [1, 2, 123]}),
                TextPart(content=''),
            ]
        )
    )
    # text skipped
    assert content == snapshot(
        {
            'role': 'model',
            'parts': [{'function_call': {'name': 'final_result', 'args': {'response': [1, 2, 123]}}}],
        }
    )<|MERGE_RESOLUTION|>--- conflicted
+++ resolved
@@ -768,15 +768,9 @@
     agent = Agent(m)
 
     async with agent.run_stream('Hello') as result:
-<<<<<<< HEAD
-        # msg = 'Streamed response with unexpected content, expected all parts to be text'
-        # with pytest.raises(UnexpectedModelBehavior, match=msg):
-        await result.get_data()
-=======
         data = await result.get_data()
 
     assert data == 'Hello foo'
->>>>>>> b6eee347
 
 
 async def test_empty_text_ignored():
