from __future__ import annotations as _annotations

from abc import ABC, abstractmethod
from collections import defaultdict
from collections.abc import AsyncIterator, Awaitable, Callable
from copy import deepcopy
from dataclasses import dataclass, field
from datetime import datetime
<<<<<<< HEAD
from typing import Generic, TypeVar
=======
from typing import Generic, Union, cast
>>>>>>> 985f5d4c

import logfire_api
from typing_extensions import TypeVar

from . import _result, _utils, exceptions, messages as _messages, models
<<<<<<< HEAD
from .messages import PartDeltaEvent, PartStartEvent, TextPart, TextPartDelta
from .tools import AgentDeps
=======
from .tools import AgentDeps, RunContext
from .usage import Usage, UsageLimits
>>>>>>> 985f5d4c

__all__ = 'ResultData', 'ResultValidatorFunc', 'RunResult', 'StreamedRunResult'


ResultData = TypeVar('ResultData', default=str)
"""Type variable for the result data of a run."""

ResultValidatorFunc = Union[
    Callable[[RunContext[AgentDeps], ResultData], ResultData],
    Callable[[RunContext[AgentDeps], ResultData], Awaitable[ResultData]],
    Callable[[ResultData], ResultData],
    Callable[[ResultData], Awaitable[ResultData]],
]
"""
A function that always takes `ResultData` and returns `ResultData` and:

* may or may not take [`RunContext`][pydantic_ai.tools.RunContext] as a first argument
* may or may not be async

Usage `ResultValidatorFunc[AgentDeps, ResultData]`.
"""

_logfire = logfire_api.Logfire(otel_scope='pydantic-ai')


@dataclass
class _BaseRunResult(ABC, Generic[ResultData]):
    """Base type for results.

    You should not import or use this type directly, instead use its subclasses `RunResult` and `StreamedRunResult`.
    """

    _all_messages: list[_messages.ModelMessage]
    _new_message_index: int

    def all_messages(self, *, result_tool_return_content: str | None = None) -> list[_messages.ModelMessage]:
        """Return the history of _messages.

        Args:
            result_tool_return_content: The return content of the tool call to set in the last message.
                This provides a convenient way to modify the content of the result tool call if you want to continue
                the conversation and want to set the response to the result tool call. If `None`, the last message will
                not be modified.

        Returns:
            List of messages.
        """
        # this is a method to be consistent with the other methods
        if result_tool_return_content is not None:
            raise NotImplementedError('Setting result tool return content is not supported for this result type.')
        return self._all_messages

    def all_messages_json(self, *, result_tool_return_content: str | None = None) -> bytes:
        """Return all messages from [`all_messages`][pydantic_ai.result._BaseRunResult.all_messages] as JSON bytes.

        Args:
            result_tool_return_content: The return content of the tool call to set in the last message.
                This provides a convenient way to modify the content of the result tool call if you want to continue
                the conversation and want to set the response to the result tool call. If `None`, the last message will
                not be modified.

        Returns:
            JSON bytes representing the messages.
        """
        return _messages.ModelMessagesTypeAdapter.dump_json(
            self.all_messages(result_tool_return_content=result_tool_return_content)
        )

    def new_messages(self, *, result_tool_return_content: str | None = None) -> list[_messages.ModelMessage]:
        """Return new messages associated with this run.

        Messages from older runs are excluded.

        Args:
            result_tool_return_content: The return content of the tool call to set in the last message.
                This provides a convenient way to modify the content of the result tool call if you want to continue
                the conversation and want to set the response to the result tool call. If `None`, the last message will
                not be modified.

        Returns:
            List of new messages.
        """
        return self.all_messages(result_tool_return_content=result_tool_return_content)[self._new_message_index :]

    def new_messages_json(self, *, result_tool_return_content: str | None = None) -> bytes:
        """Return new messages from [`new_messages`][pydantic_ai.result._BaseRunResult.new_messages] as JSON bytes.

        Args:
            result_tool_return_content: The return content of the tool call to set in the last message.
                This provides a convenient way to modify the content of the result tool call if you want to continue
                the conversation and want to set the response to the result tool call. If `None`, the last message will
                not be modified.

        Returns:
            JSON bytes representing the new messages.
        """
        return _messages.ModelMessagesTypeAdapter.dump_json(
            self.new_messages(result_tool_return_content=result_tool_return_content)
        )

    @abstractmethod
    def usage(self) -> Usage:
        raise NotImplementedError()


@dataclass
class RunResult(_BaseRunResult[ResultData]):
    """Result of a non-streamed run."""

    data: ResultData
    """Data from the final response in the run."""
    _result_tool_name: str | None
    _usage: Usage

    def usage(self) -> Usage:
        """Return the usage of the whole run."""
        return self._usage

    def all_messages(self, *, result_tool_return_content: str | None = None) -> list[_messages.ModelMessage]:
        """Return the history of _messages.

        Args:
            result_tool_return_content: The return content of the tool call to set in the last message.
                This provides a convenient way to modify the content of the result tool call if you want to continue
                the conversation and want to set the response to the result tool call. If `None`, the last message will
                not be modified.

        Returns:
            List of messages.
        """
        if result_tool_return_content is not None:
            return self._set_result_tool_return(result_tool_return_content)
        else:
            return self._all_messages

    def _set_result_tool_return(self, return_content: str) -> list[_messages.ModelMessage]:
        """Set return content for the result tool.

        Useful if you want to continue the conversation and want to set the response to the result tool call.
        """
        if not self._result_tool_name:
            raise ValueError('Cannot set result tool return content when the return type is `str`.')
        messages = deepcopy(self._all_messages)
        last_message = messages[-1]
        for part in last_message.parts:
            if isinstance(part, _messages.ToolReturnPart) and part.tool_name == self._result_tool_name:
                part.content = return_content
                return messages
        raise LookupError(f'No tool call found with tool name {self._result_tool_name!r}.')


@dataclass
class StreamedRunResult(_BaseRunResult[ResultData], Generic[AgentDeps, ResultData]):
    """Result of a streamed run that returns structured data via a tool call."""

<<<<<<< HEAD
    cost_so_far: Cost
    """Cost of the run up until the last request."""
    _stream_response: models.StreamedResponse
=======
    _usage_limits: UsageLimits | None
    _stream_response: models.EitherStreamedResponse
>>>>>>> 985f5d4c
    _result_schema: _result.ResultSchema[ResultData] | None
    _run_ctx: RunContext[AgentDeps]
    _result_validators: list[_result.ResultValidator[AgentDeps, ResultData]]
    _result_tool_name: str | None
    _on_complete: Callable[[], Awaitable[None]]
    is_complete: bool = field(default=False, init=False)
    """Whether the stream has all been received.

    This is set to `True` when one of
    [`stream`][pydantic_ai.result.StreamedRunResult.stream],
    [`stream_text`][pydantic_ai.result.StreamedRunResult.stream_text],
    [`stream_structured`][pydantic_ai.result.StreamedRunResult.stream_structured] or
    [`get_data`][pydantic_ai.result.StreamedRunResult.get_data] completes.
    """

    async def stream(self, *, debounce_by: float | None = 0.1) -> AsyncIterator[ResultData]:
        """Stream the response as an async iterable.

        The pydantic validator for structured data will be called in
        [partial mode](https://docs.pydantic.dev/dev/concepts/experimental/#partial-validation)
        on each iteration.

        Args:
            debounce_by: by how much (if at all) to debounce/group the response chunks by. `None` means no debouncing.
                Debouncing is particularly important for long structured responses to reduce the overhead of
                performing validation as each token is received.

        Returns:
            An async iterable of the response data.
        """
        async for structured_message, is_last in self.stream_structured(debounce_by=debounce_by):
            yield await self.validate_structured_result(structured_message, allow_partial=not is_last)

    async def stream_text(self, *, delta: bool = False, debounce_by: float | None = 0.1) -> AsyncIterator[str]:
        """Stream the text result as an async iterable.

        !!! note
            This method will fail if the response is structured,
            e.g. if [`is_structured`][pydantic_ai.result.StreamedRunResult.is_structured] returns `True`.

        !!! note
            Result validators will NOT be called on the text result if `delta=True`.

        Args:
            delta: if `True`, yield each chunk of text as it is received, if `False` (default), yield the full text
                up to the current point.
            debounce_by: by how much (if at all) to debounce/group the response chunks by. `None` means no debouncing.
                Debouncing is particularly important for long structured responses to reduce the overhead of
                performing validation as each token is received.
        """
<<<<<<< HEAD

        async def _stream_text_deltas() -> AsyncIterator[tuple[str, int]]:
            async with _utils.group_by_temporal(self._stream_response, debounce_by) as group_iter:
                async for group in group_iter:
                    for maybe_event in group:
                        if (
                            isinstance(maybe_event, PartStartEvent)
                            and isinstance(maybe_event.part, TextPart)
                            and maybe_event.part.content
                        ):
                            yield maybe_event.part.content, maybe_event.index
                        elif (
                            isinstance(maybe_event, PartDeltaEvent)
                            and isinstance(maybe_event.delta, TextPartDelta)
                            and maybe_event.delta.content_delta
                        ):
                            yield maybe_event.delta.content_delta, maybe_event.index
=======
        usage_checking_stream = _get_usage_checking_stream_response(
            self._stream_response, self._usage_limits, self.usage
        )
>>>>>>> 985f5d4c

        with _logfire.span('response stream text') as lf_span:
            if delta:
<<<<<<< HEAD
                async for text, _ in _stream_text_deltas():
                    yield text
            else:
                # a quick benchmark shows it's faster to build up a string with concat when we're
                # yielding at each step
                chunks: dict[int, str] = defaultdict(str)
                combined_validated_text = ''
                async for text, index in _stream_text_deltas():
                    chunks[index] += text
                    combined_text = ''.join([chunks[k] for k in sorted(chunks)])
                    combined_validated_text = await self._validate_text_result(combined_text)
                    yield combined_validated_text

                lf_span.set_attribute('combined_text', combined_validated_text)
                await self._marked_completed(_messages.ModelResponse.from_text(combined_validated_text))
=======
                async with _utils.group_by_temporal(usage_checking_stream, debounce_by) as group_iter:
                    async for _ in group_iter:
                        yield ''.join(self._stream_response.get())
                final_delta = ''.join(self._stream_response.get(final=True))
                if final_delta:
                    yield final_delta
            else:
                # a quick benchmark shows it's faster to build up a string with concat when we're
                # yielding at each step
                chunks: list[str] = []
                combined = ''
                async with _utils.group_by_temporal(usage_checking_stream, debounce_by) as group_iter:
                    async for _ in group_iter:
                        new = False
                        for chunk in self._stream_response.get():
                            chunks.append(chunk)
                            new = True
                        if new:
                            combined = await self._validate_text_result(''.join(chunks))
                            yield combined

                new = False
                for chunk in self._stream_response.get(final=True):
                    chunks.append(chunk)
                    new = True
                if new:
                    combined = await self._validate_text_result(''.join(chunks))
                    yield combined
                lf_span.set_attribute('combined_text', combined)
                await self._marked_completed(_messages.ModelResponse.from_text(combined))
>>>>>>> 985f5d4c

    async def stream_structured(
        self, *, debounce_by: float | None = 0.1
    ) -> AsyncIterator[tuple[_messages.ModelResponse, bool]]:
        """Stream the response as an async iterable of Structured LLM Messages.

        !!! note
            This method will fail if the response is text,
            e.g. if [`is_structured`][pydantic_ai.result.StreamedRunResult.is_structured] returns `False`.

        Args:
            debounce_by: by how much (if at all) to debounce/group the response chunks by. `None` means no debouncing.
                Debouncing is particularly important for long structured responses to reduce the overhead of
                performing validation as each token is received.

        Returns:
            An async iterable of the structured response message and whether that is the last message.
        """
        usage_checking_stream = _get_usage_checking_stream_response(
            self._stream_response, self._usage_limits, self.usage
        )

        with _logfire.span('response stream structured') as lf_span:
<<<<<<< HEAD
            # we should already have a message at this point, yield that first if it has any content
            msg = self._stream_response.get()
            for item in msg.parts:
                if isinstance(item, _messages.ToolCallPart) and item.has_content():
                    yield msg, False
                    break
            async with _utils.group_by_temporal(self._stream_response, debounce_by) as group_iter:
                async for _ in group_iter:
                    msg = self._stream_response.get()
                    for item in msg.parts:
                        if isinstance(item, _messages.ToolCallPart) and item.has_content():
                            yield msg, False
                            break
            msg = self._stream_response.get(final=True)
            yield msg, True
            lf_span.set_attribute('structured_response', msg)
            await self._marked_completed(msg)
=======
            if isinstance(self._stream_response, models.StreamTextResponse):
                raise exceptions.UserError('stream_structured() can only be used with structured responses')
            else:
                # we should already have a message at this point, yield that first if it has any content
                msg = self._stream_response.get()
                for item in msg.parts:
                    if isinstance(item, _messages.ToolCallPart) and item.has_content():
                        yield msg, False
                        break
                async with _utils.group_by_temporal(usage_checking_stream, debounce_by) as group_iter:
                    async for _ in group_iter:
                        msg = self._stream_response.get()
                        for item in msg.parts:
                            if isinstance(item, _messages.ToolCallPart) and item.has_content():
                                yield msg, False
                                break
                msg = self._stream_response.get(final=True)
                yield msg, True
                lf_span.set_attribute('structured_response', msg)
                await self._marked_completed(msg)
>>>>>>> 985f5d4c

    async def get_data(self) -> ResultData:
        """Stream the whole response, validate and return it."""
        usage_checking_stream = _get_usage_checking_stream_response(
            self._stream_response, self._usage_limits, self.usage
        )

        async for _ in usage_checking_stream:
            pass
<<<<<<< HEAD
        message = self._stream_response.get(final=True)
        await self._marked_completed(message)
        return await self.validate_structured_result(message)
=======

        if isinstance(self._stream_response, models.StreamTextResponse):
            text = ''.join(self._stream_response.get(final=True))
            text = await self._validate_text_result(text)
            await self._marked_completed(_messages.ModelResponse.from_text(text))
            return cast(ResultData, text)
        else:
            message = self._stream_response.get(final=True)
            await self._marked_completed(message)
            return await self.validate_structured_result(message)
>>>>>>> 985f5d4c

    @property
    def is_structured(self) -> bool:
        """Return whether the stream response contains structured data (as opposed to text)."""
        return isinstance(self._stream_response, models.StreamedResponse)

    def usage(self) -> Usage:
        """Return the usage of the whole run.

        !!! note
            This won't return the full usage until the stream is finished.
        """
        return self._run_ctx.usage + self._stream_response.usage()

    def timestamp(self) -> datetime:
        """Get the timestamp of the response."""
        return self._stream_response.timestamp()

    async def validate_structured_result(
        self, message: _messages.ModelResponse, *, allow_partial: bool = False
    ) -> ResultData:
        """Validate a structured result message."""
        assert self._result_schema is not None, 'Expected _result_schema to not be None'
        assert self._result_tool_name is not None, 'Expected _result_tool_name to not be None'
        match = self._result_schema.find_named_tool(message.parts, self._result_tool_name)
        if match is None:
            raise exceptions.UnexpectedModelBehavior(
                f'Invalid message, unable to find tool: {self._result_schema.tool_names()}'
            )

        call, result_tool = match
        result_data = result_tool.validate(call, allow_partial=allow_partial, wrap_validation_errors=False)

        for validator in self._result_validators:
            result_data = await validator.validate(result_data, call, self._run_ctx)
        return result_data

    async def _validate_text_result(self, text: str) -> str:
        for validator in self._result_validators:
            text = await validator.validate(  # pyright: ignore[reportAssignmentType]
                text,  # pyright: ignore[reportArgumentType]
                None,
                self._run_ctx,
            )
        return text

    async def _marked_completed(self, message: _messages.ModelResponse) -> None:
        self.is_complete = True
        self._all_messages.append(message)
        await self._on_complete()


def _get_usage_checking_stream_response(
    stream_response: AsyncIterator[ResultData], limits: UsageLimits | None, get_usage: Callable[[], Usage]
) -> AsyncIterator[ResultData]:
    if limits is not None and limits.has_token_limits():

        async def _usage_checking_iterator():
            async for item in stream_response:
                limits.check_tokens(get_usage())
                yield item

        return _usage_checking_iterator()
    else:
        return stream_response<|MERGE_RESOLUTION|>--- conflicted
+++ resolved
@@ -6,23 +6,14 @@
 from copy import deepcopy
 from dataclasses import dataclass, field
 from datetime import datetime
-<<<<<<< HEAD
-from typing import Generic, TypeVar
-=======
-from typing import Generic, Union, cast
->>>>>>> 985f5d4c
+from typing import Generic, Union
 
 import logfire_api
 from typing_extensions import TypeVar
 
 from . import _result, _utils, exceptions, messages as _messages, models
-<<<<<<< HEAD
-from .messages import PartDeltaEvent, PartStartEvent, TextPart, TextPartDelta
-from .tools import AgentDeps
-=======
 from .tools import AgentDeps, RunContext
 from .usage import Usage, UsageLimits
->>>>>>> 985f5d4c
 
 __all__ = 'ResultData', 'ResultValidatorFunc', 'RunResult', 'StreamedRunResult'
 
@@ -178,14 +169,8 @@
 class StreamedRunResult(_BaseRunResult[ResultData], Generic[AgentDeps, ResultData]):
     """Result of a streamed run that returns structured data via a tool call."""
 
-<<<<<<< HEAD
-    cost_so_far: Cost
-    """Cost of the run up until the last request."""
+    _usage_limits: UsageLimits | None
     _stream_response: models.StreamedResponse
-=======
-    _usage_limits: UsageLimits | None
-    _stream_response: models.EitherStreamedResponse
->>>>>>> 985f5d4c
     _result_schema: _result.ResultSchema[ResultData] | None
     _run_ctx: RunContext[AgentDeps]
     _result_validators: list[_result.ResultValidator[AgentDeps, ResultData]]
@@ -236,33 +221,29 @@
                 Debouncing is particularly important for long structured responses to reduce the overhead of
                 performing validation as each token is received.
         """
-<<<<<<< HEAD
+        usage_checking_stream = _get_usage_checking_stream_response(
+            self._stream_response, self._usage_limits, self.usage
+        )
 
         async def _stream_text_deltas() -> AsyncIterator[tuple[str, int]]:
-            async with _utils.group_by_temporal(self._stream_response, debounce_by) as group_iter:
+            async with _utils.group_by_temporal(usage_checking_stream, debounce_by) as group_iter:
                 async for group in group_iter:
                     for maybe_event in group:
                         if (
-                            isinstance(maybe_event, PartStartEvent)
-                            and isinstance(maybe_event.part, TextPart)
+                            isinstance(maybe_event, _messages.PartStartEvent)
+                            and isinstance(maybe_event.part, _messages.TextPart)
                             and maybe_event.part.content
                         ):
                             yield maybe_event.part.content, maybe_event.index
                         elif (
-                            isinstance(maybe_event, PartDeltaEvent)
-                            and isinstance(maybe_event.delta, TextPartDelta)
+                            isinstance(maybe_event, _messages.PartDeltaEvent)
+                            and isinstance(maybe_event.delta, _messages.TextPartDelta)
                             and maybe_event.delta.content_delta
                         ):
                             yield maybe_event.delta.content_delta, maybe_event.index
-=======
-        usage_checking_stream = _get_usage_checking_stream_response(
-            self._stream_response, self._usage_limits, self.usage
-        )
->>>>>>> 985f5d4c
 
         with _logfire.span('response stream text') as lf_span:
             if delta:
-<<<<<<< HEAD
                 async for text, _ in _stream_text_deltas():
                     yield text
             else:
@@ -278,38 +259,6 @@
 
                 lf_span.set_attribute('combined_text', combined_validated_text)
                 await self._marked_completed(_messages.ModelResponse.from_text(combined_validated_text))
-=======
-                async with _utils.group_by_temporal(usage_checking_stream, debounce_by) as group_iter:
-                    async for _ in group_iter:
-                        yield ''.join(self._stream_response.get())
-                final_delta = ''.join(self._stream_response.get(final=True))
-                if final_delta:
-                    yield final_delta
-            else:
-                # a quick benchmark shows it's faster to build up a string with concat when we're
-                # yielding at each step
-                chunks: list[str] = []
-                combined = ''
-                async with _utils.group_by_temporal(usage_checking_stream, debounce_by) as group_iter:
-                    async for _ in group_iter:
-                        new = False
-                        for chunk in self._stream_response.get():
-                            chunks.append(chunk)
-                            new = True
-                        if new:
-                            combined = await self._validate_text_result(''.join(chunks))
-                            yield combined
-
-                new = False
-                for chunk in self._stream_response.get(final=True):
-                    chunks.append(chunk)
-                    new = True
-                if new:
-                    combined = await self._validate_text_result(''.join(chunks))
-                    yield combined
-                lf_span.set_attribute('combined_text', combined)
-                await self._marked_completed(_messages.ModelResponse.from_text(combined))
->>>>>>> 985f5d4c
 
     async def stream_structured(
         self, *, debounce_by: float | None = 0.1
@@ -333,14 +282,13 @@
         )
 
         with _logfire.span('response stream structured') as lf_span:
-<<<<<<< HEAD
             # we should already have a message at this point, yield that first if it has any content
             msg = self._stream_response.get()
             for item in msg.parts:
                 if isinstance(item, _messages.ToolCallPart) and item.has_content():
                     yield msg, False
                     break
-            async with _utils.group_by_temporal(self._stream_response, debounce_by) as group_iter:
+            async with _utils.group_by_temporal(usage_checking_stream, debounce_by) as group_iter:
                 async for _ in group_iter:
                     msg = self._stream_response.get()
                     for item in msg.parts:
@@ -351,28 +299,6 @@
             yield msg, True
             lf_span.set_attribute('structured_response', msg)
             await self._marked_completed(msg)
-=======
-            if isinstance(self._stream_response, models.StreamTextResponse):
-                raise exceptions.UserError('stream_structured() can only be used with structured responses')
-            else:
-                # we should already have a message at this point, yield that first if it has any content
-                msg = self._stream_response.get()
-                for item in msg.parts:
-                    if isinstance(item, _messages.ToolCallPart) and item.has_content():
-                        yield msg, False
-                        break
-                async with _utils.group_by_temporal(usage_checking_stream, debounce_by) as group_iter:
-                    async for _ in group_iter:
-                        msg = self._stream_response.get()
-                        for item in msg.parts:
-                            if isinstance(item, _messages.ToolCallPart) and item.has_content():
-                                yield msg, False
-                                break
-                msg = self._stream_response.get(final=True)
-                yield msg, True
-                lf_span.set_attribute('structured_response', msg)
-                await self._marked_completed(msg)
->>>>>>> 985f5d4c
 
     async def get_data(self) -> ResultData:
         """Stream the whole response, validate and return it."""
@@ -382,22 +308,9 @@
 
         async for _ in usage_checking_stream:
             pass
-<<<<<<< HEAD
         message = self._stream_response.get(final=True)
         await self._marked_completed(message)
         return await self.validate_structured_result(message)
-=======
-
-        if isinstance(self._stream_response, models.StreamTextResponse):
-            text = ''.join(self._stream_response.get(final=True))
-            text = await self._validate_text_result(text)
-            await self._marked_completed(_messages.ModelResponse.from_text(text))
-            return cast(ResultData, text)
-        else:
-            message = self._stream_response.get(final=True)
-            await self._marked_completed(message)
-            return await self.validate_structured_result(message)
->>>>>>> 985f5d4c
 
     @property
     def is_structured(self) -> bool:
